<?xml version="1.0" encoding="UTF-8"?>
<project xmlns="http://maven.apache.org/POM/4.0.0" xmlns:xsi="http://www.w3.org/2001/XMLSchema-instance" xsi:schemaLocation="http://maven.apache.org/POM/4.0.0 http://maven.apache.org/xsd/maven-4.0.0.xsd">
    <modelVersion>4.0.0</modelVersion>

    <parent>
        <groupId>dev.langchain4j</groupId>
        <artifactId>langchain4j-parent</artifactId>
        <version>1.0.0-beta3-SNAPSHOT</version>
        <relativePath></relativePath>
    </parent>

    <artifactId>langchain4j-community</artifactId>
    <packaging>pom</packaging>

    <name>LangChain4j :: Community</name>
    <description>Parent POM for langchain4j-community submodules</description>
    <url>https://github.com/langchain4j/langchain4j-community</url>

    <licenses>
        <license>
            <name>Apache-2.0</name>
            <url>https://www.apache.org/licenses/LICENSE-2.0.txt</url>
            <distribution>repo</distribution>
            <comments>A business-friendly OSS license</comments>
        </license>
    </licenses>

    <developers>
        <developer>
            <id>deep-learning-dynamo</id>
            <email>deeplearningdynamo@gmail.com</email>
            <url>https://github.com/deep-learning-dynamo</url>
        </developer>
        <developer>
            <id>kuraleta</id>
            <email>digital.kuraleta@gmail.com</email>
            <url>https://github.com/kuraleta</url>
        </developer>
        <developer>
            <id>Martin7-1</id>
            <email>yi.zheng.se@gmail.com</email>
            <url>https://github.com/Martin7-1</url>
        </developer>
    </developers>

    <modules>

        <!-- LangChain4j Community Bill of Materials POM -->
        <module>langchain4j-community-bom</module>

        <!-- Integration of models -->
        <module>models/langchain4j-community-chatglm</module>
        <module>models/langchain4j-community-dashscope</module>
        <module>models/langchain4j-community-qianfan</module>
        <module>models/langchain4j-community-xinference</module>
        <module>models/langchain4j-community-zhipu-ai</module>

        <!-- Integration of embedding store -->
        <module>embedding-stores/langchain4j-community-clickhouse</module>
        <module>embedding-stores/langchain4j-community-duckdb</module>
        <module>embedding-stores/langchain4j-community-redis</module>
        <module>embedding-stores/langchain4j-community-vearch</module>
<<<<<<< HEAD
        <module>embedding-stores/langchain4j-community-alloydb-pg</module>
=======
        <module>embedding-stores/langchain4j-community-neo4j</module>
>>>>>>> 027f4aca

        <!-- Integration of content retrievers -->
        <module>content-retrievers/langchain4j-community-lucene</module>

        <!-- Integration of web search engine -->
        <module>web-search-engines/langchain4j-community-web-search-engine-searxng</module>

        <!-- Spring Boot Starters -->
        <module>spring-boot-starters</module>

    </modules>

    <scm>
        <connection>scm:git:git://github.com/langchain4j/langchain4j-community.git</connection>
        <developerConnection>scm:git:git@github.com:langchain4j/langchain4j-community.git</developerConnection>
        <url>https://github.com/langchain4j/langchain4j-community</url>
    </scm>

    <distributionManagement>
        <snapshotRepository>
            <id>ossrh</id>
            <url>https://s01.oss.sonatype.org/content/repositories/snapshots</url>
        </snapshotRepository>
    </distributionManagement>

    <properties>
        <gib.disable>true</gib.disable>
    </properties>

    <repositories>
        <repository>
            <snapshots>
                <enabled>true</enabled>
            </snapshots>
            <id>ossrh-snapshots</id>
            <url>https://s01.oss.sonatype.org/content/repositories/snapshots/</url>
        </repository>
    </repositories>

    <build>
        <plugins>
            <plugin>
                <artifactId>maven-deploy-plugin</artifactId>
            </plugin>

            <plugin>
                <groupId>org.apache.maven.plugins</groupId>
                <artifactId>maven-javadoc-plugin</artifactId>
                <executions>
                    <execution>
                        <id>attach-javadocs</id>
                        <goals>
                            <goal>jar</goal>
                        </goals>
                    </execution>
                    <execution>
                        <id>aggregate</id>
                        <goals>
                            <goal>aggregate</goal>
                        </goals>
                        <phase>site</phase>
                    </execution>
                </executions>
            </plugin>

            <plugin>
                <groupId>com.diffplug.spotless</groupId>
                <artifactId>spotless-maven-plugin</artifactId>
                <configuration>
                    <ratchetFrom>origin/main</ratchetFrom>
                    <pom>
                        <sortPom>
                            <nrOfIndentSpace>4</nrOfIndentSpace>
                        </sortPom>
                    </pom>
                </configuration>
            </plugin>

            <plugin>
                <groupId>org.apache.maven.plugins</groupId>
                <artifactId>maven-dependency-plugin</artifactId>
                <executions>
                    <execution>
                        <goals>
                            <goal>properties</goal>
                        </goals>
                    </execution>
                    <execution>
                        <id>detect-unused-dependencies</id>
                        <goals>
                            <goal>analyze-only</goal>
                        </goals>
                        <configuration>
                            <ignoredUsedUndeclaredDependencies>true</ignoredUsedUndeclaredDependencies>
                            <!-- todo: fix dependencies and set to true -->
                            <failOnWarning>false</failOnWarning>
                        </configuration>
                    </execution>
                    <execution>
                        <id>analyze-all</id>
                        <goals>
                            <goal>analyze-only</goal>
                        </goals>
                    </execution>
                </executions>
            </plugin>

            <plugin>
                <groupId>org.apache.maven.plugins</groupId>
                <artifactId>maven-surefire-plugin</artifactId>
                <configuration combine.children="append">
                    <argLine>@{argLine} -javaagent:${org.mockito:mockito-core:jar}</argLine>
                    <systemPropertyVariables>
                        <tinylog.level>info</tinylog.level>
                    </systemPropertyVariables>
                </configuration>
            </plugin>

            <plugin>
                <!-- failsafe will be in charge of running the integration tests (everything that
                ends in IT) -->
                <groupId>org.apache.maven.plugins</groupId>
                <artifactId>maven-failsafe-plugin</artifactId>
                <configuration combine.children="append">
                    <systemPropertyVariables>
                        <tinylog.level>info</tinylog.level>
                    </systemPropertyVariables>
                </configuration>
                <executions>
                    <execution>
                        <goals>
                            <goal>integration-test</goal>
                            <goal>verify</goal>
                        </goals>
                    </execution>
                </executions>
            </plugin>

            <plugin>
                <groupId>org.sonatype.plugins</groupId>
                <artifactId>nexus-staging-maven-plugin</artifactId>
                <extensions>true</extensions>
                <configuration>
                    <serverId>ossrh</serverId>
                    <nexusUrl>https://s01.oss.sonatype.org/</nexusUrl>
                    <autoReleaseAfterClose>true</autoReleaseAfterClose>
                </configuration>
            </plugin>

            <plugin>
                <groupId>org.apache.maven.plugins</groupId>
                <artifactId>maven-source-plugin</artifactId>
                <executions>
                    <execution>
                        <id>attach-sources</id>
                        <goals>
                            <goal>jar-no-fork</goal>
                        </goals>
                    </execution>
                </executions>
            </plugin>

            <plugin>
                <groupId>org.apache.maven.plugins</groupId>
                <artifactId>maven-enforcer-plugin</artifactId>
                <executions>
                    <execution>
                        <id>enforce</id>
                        <goals>
                            <goal>enforce</goal>
                        </goals>
                        <configuration>
                            <rules>
                                <banDuplicatePomDependencyVersions></banDuplicatePomDependencyVersions>
                                <dependencyConvergence></dependencyConvergence>
                                <requireMavenVersion>
                                    <version>3.8</version>
                                </requireMavenVersion>
                                <requireUpperBoundDeps></requireUpperBoundDeps>
                            </rules>
                        </configuration>
                    </execution>
                </executions>
            </plugin>
        </plugins>
        <extensions>
            <extension>
                <groupId>com.vackosar.gitflowincrementalbuilder</groupId>
                <artifactId>gitflow-incremental-builder</artifactId>
                <version>3.15.0</version>
            </extension>
        </extensions>
    </build>

    <reporting>
        <plugins>
            <plugin>
                <groupId>org.apache.maven.plugins</groupId>
                <artifactId>maven-javadoc-plugin</artifactId>
                <version>3.5.0</version>
                <reportSets>
                    <reportSet>
                        <id>aggregate</id>
                        <reports>
                            <report>aggregate</report>
                        </reports>
                        <inherited>false</inherited>
                    </reportSet>
                    <reportSet>
                        <id>default</id>
                        <reports>
                            <report>javadoc</report>
                        </reports>
                    </reportSet>
                </reportSets>
            </plugin>
        </plugins>
    </reporting>

    <profiles>
        <profile>
            <id>openrewrite</id>
            <!-- `mvn -P openrewrite org.openrewrite.maven:rewrite-maven-plugin:run` -->
            <build>
                <plugins>
                    <plugin>
                        <groupId>org.openrewrite.maven</groupId>
                        <artifactId>rewrite-maven-plugin</artifactId>
                        <version>5.23.1</version>
                        <configuration>
                            <activeRecipes>
                                <!--<recipe>org.openrewrite.java.OrderImports</recipe>-->
                                <recipe>org.openrewrite.java.testing.assertj.Assertj</recipe>
                            </activeRecipes>
                            <failOnDryRunResults>true</failOnDryRunResults>
                        </configuration>
                        <dependencies>
                            <dependency>
                                <groupId>org.openrewrite.recipe</groupId>
                                <artifactId>rewrite-testing-frameworks</artifactId>
                                <version>2.4.1</version>
                            </dependency>
                        </dependencies>
                    </plugin>
                </plugins>
            </build>
        </profile>
    </profiles>

</project><|MERGE_RESOLUTION|>--- conflicted
+++ resolved
@@ -60,11 +60,8 @@
         <module>embedding-stores/langchain4j-community-duckdb</module>
         <module>embedding-stores/langchain4j-community-redis</module>
         <module>embedding-stores/langchain4j-community-vearch</module>
-<<<<<<< HEAD
         <module>embedding-stores/langchain4j-community-alloydb-pg</module>
-=======
         <module>embedding-stores/langchain4j-community-neo4j</module>
->>>>>>> 027f4aca
 
         <!-- Integration of content retrievers -->
         <module>content-retrievers/langchain4j-community-lucene</module>
