--- conflicted
+++ resolved
@@ -23,13 +23,8 @@
 
         <dependency>
             <groupId>dev.langchain4j</groupId>
-<<<<<<< HEAD
             <artifactId>langchain4j</artifactId>
-            <version>${project.version}</version>
-=======
-            <artifactId>langchain4j-core</artifactId>
             <version>${langchain4j.core.version}</version>
->>>>>>> bd43c96f
         </dependency>
 
         <dependency>
