--- conflicted
+++ resolved
@@ -1,10 +1,7 @@
 package dev.langchain4j.community.rag.content.retriever.neo4j;
 
-<<<<<<< HEAD
+import static dev.langchain4j.community.rag.content.retriever.neo4j.Neo4jUtils.getBacktickText;
 import static dev.langchain4j.internal.RetryUtils.withRetry;
-=======
-import static dev.langchain4j.community.rag.content.retriever.neo4j.Neo4jUtils.getBacktickText;
->>>>>>> 263a239e
 import static dev.langchain4j.internal.Utils.getOrDefault;
 import static dev.langchain4j.internal.ValidationUtils.ensureNotNull;
 
@@ -54,19 +51,11 @@
     private final List<String> examples;
 
     public Neo4jText2CypherRetriever(
-            Neo4jGraph graph, ChatModel chatModel, PromptTemplate promptTemplate, List<String> examples) {
-<<<<<<< HEAD
-        this(graph, chatModel, promptTemplate, examples, 3);
-    }
-
-    public Neo4jText2CypherRetriever(
             Neo4jGraph graph,
             ChatModel chatModel,
             PromptTemplate promptTemplate,
             List<String> examples,
             int maxRetries) {
-=======
->>>>>>> 263a239e
 
         this.graph = ensureNotNull(graph, "graph");
         this.chatModel = ensureNotNull(chatModel, "chatModel");
@@ -107,7 +96,6 @@
         }
         final Map<String, Object> templateVariables =
                 Map.of("schema", schema, "question", question, "examples", examplesString);
-<<<<<<< HEAD
         final String cypherPrompt = promptTemplate.apply(templateVariables).text();
         List<ChatMessage> messages = new ArrayList<>();
         messages.add(UserMessage.from(cypherPrompt));
@@ -162,28 +150,7 @@
     private String generateCypherQuery(List<ChatMessage> messages) {
 
         String cypherQuery = chatModel.chat(messages).aiMessage().text();
-        Matcher matcher = BACKTICKS_PATTERN.matcher(cypherQuery);
-        if (matcher.find()) {
-            cypherQuery = matcher.group(1);
-        }
-
-        /*
-        Sometimes, `cypher` is generated as a prefix, e.g.
-        ```
-        cypher
-        MATCH (p:Person)-[:WROTE]->(b:Book {title: 'Dune'}) RETURN p.name AS author
-        ```
-         */
-        if (cypherQuery.startsWith("cypher\n")) {
-            cypherQuery = cypherQuery.replaceFirst("cypher\n", "");
-        }
-
-        return cypherQuery;
-=======
-        Prompt cypherPrompt = promptTemplate.apply(templateVariables);
-        String cypherQuery = chatModel.chat(cypherPrompt.text());
         return getBacktickText(cypherQuery);
->>>>>>> 263a239e
     }
 
     private List<String> executeQuery(String cypherQuery) {
@@ -237,9 +204,9 @@
         /**
          * @param maxRetries The maximum number of attempts to re-run the generated failed queries (default: 3)
          */
-        public T maxRetries(int maxRetries) {
+        public Builder maxRetries(int maxRetries) {
             this.maxRetries = maxRetries;
-            return self();
+            return this;
         }
 
         /**
