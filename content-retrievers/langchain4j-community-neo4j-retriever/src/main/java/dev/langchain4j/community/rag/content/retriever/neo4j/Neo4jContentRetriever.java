package dev.langchain4j.community.rag.content.retriever.neo4j;

import dev.langchain4j.model.chat.ChatModel;
import dev.langchain4j.model.input.PromptTemplate;

/**
 * @deprecated use {@link Neo4jText2CypherRetriever} instead
 */
@Deprecated(forRemoval = true)
public class Neo4jContentRetriever extends Neo4jText2CypherRetriever {

<<<<<<< HEAD
    public Neo4jContentRetriever(Neo4jGraph graph, ChatModel chatLanguageModel, PromptTemplate promptTemplate) {
        super(graph, chatLanguageModel, promptTemplate, null);
=======
    public Neo4jContentRetriever(Neo4jGraph graph, ChatModel chatModel, PromptTemplate promptTemplate) {
        super(graph, chatModel, promptTemplate, null);
>>>>>>> 5a6c7e2b
    }

    public static Builder builder() {
        return new Builder();
    }

    public static class Builder extends Neo4jText2CypherRetriever.Builder<Builder> {

        @Override
        public Neo4jContentRetriever build() {
            return new Neo4jContentRetriever(graph, chatModel, promptTemplate);
        }
    }
}<|MERGE_RESOLUTION|>--- conflicted
+++ resolved
@@ -9,13 +9,8 @@
 @Deprecated(forRemoval = true)
 public class Neo4jContentRetriever extends Neo4jText2CypherRetriever {
 
-<<<<<<< HEAD
-    public Neo4jContentRetriever(Neo4jGraph graph, ChatModel chatLanguageModel, PromptTemplate promptTemplate) {
-        super(graph, chatLanguageModel, promptTemplate, null);
-=======
     public Neo4jContentRetriever(Neo4jGraph graph, ChatModel chatModel, PromptTemplate promptTemplate) {
         super(graph, chatModel, promptTemplate, null);
->>>>>>> 5a6c7e2b
     }
 
     public static Builder builder() {
