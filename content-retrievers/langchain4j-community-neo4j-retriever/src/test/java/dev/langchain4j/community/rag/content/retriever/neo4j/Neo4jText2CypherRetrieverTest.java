package dev.langchain4j.community.rag.content.retriever.neo4j;

import static org.assertj.core.api.Assertions.assertThat;
import static org.assertj.core.api.Assertions.fail;
import static org.mockito.ArgumentMatchers.anyList;
import static org.mockito.ArgumentMatchers.argThat;
import static org.mockito.Mockito.when;

import dev.langchain4j.data.message.AiMessage;
import dev.langchain4j.data.message.ChatMessage;
import dev.langchain4j.data.message.UserMessage;
import dev.langchain4j.model.chat.ChatModel;
import dev.langchain4j.model.chat.response.ChatResponse;
import dev.langchain4j.rag.content.Content;
import dev.langchain4j.rag.query.Query;
import java.util.List;
import org.junit.jupiter.api.BeforeEach;
import org.junit.jupiter.api.Test;
import org.junit.jupiter.api.extension.ExtendWith;
import org.mockito.Mock;
import org.mockito.junit.jupiter.MockitoExtension;

@ExtendWith(MockitoExtension.class)
class Neo4jText2CypherRetrieverTest extends Neo4jText2CypherRetrieverBaseTest {

    private Neo4jText2CypherRetriever retriever;

    @Mock
    private ChatModel chatModel;

    @BeforeEach
    void beforeEach() {
        super.beforeEach();

        retriever = Neo4jText2CypherRetriever.builder()
                .graph(graph)
                .chatModel(chatModel)
                .build();
    }

    @Test
    void shouldRetrieveContentWhenQueryIsValid() {
        // Given
        Query query = new Query("Who is the author of the book 'Dune'?");
        when(chatModel.chat(anyList()))
                .thenReturn(getChatResponse(
                        "MATCH(book:Book {title: 'Dune'})<-[:WROTE]-(author:Person) RETURN author.name AS output"));

        // When
        List<Content> contents = retriever.retrieve(query);

        // Then
        assertThat(contents).hasSize(1);
    }

    @Test
<<<<<<< HEAD
    void shouldRetrieveContentWhenQueryIsValidWithCypherDSLFixing() {
        // Given
        Query query = new Query("Who is the author of the book 'Dune'?");
        when(chatModel.chat(anyString()))
                .thenReturn("MATCH(book:Book {title: 'Dune'})-[:WROTE]->(author:Person) RETURN author.name AS output");

        // When
        List<Content> contents = retriever.retrieve(query);

        // Then
        assertThat(contents).hasSize(0);
=======
    void shouldReturnsEmptyIfMaxRetriesIsNegative() {
        // Given
        Query query = new Query("Who is the author of the book 'Dune'?");
        when(chatModel.chat(anyList()))
                .thenReturn(getChatResponse("MATCH (n:Something) RETURN n"))
                .thenReturn(getChatResponse(
                        "MATCH(book:Book {title: 'Dune'})<-[:WROTE]-(author:Person) RETURN author.name AS output"));

        retriever = Neo4jText2CypherRetriever.builder()
                .graph(graph)
                .chatModel(chatModel)
                .maxRetries(-1)
                .build();

        // When
        List<Content> contentsWithCypherDSL = retriever.retrieve(query);

        // Then
        assertThat(contentsWithCypherDSL).isEmpty();
    }

    @Test
    void shouldReturnsEmptyIfICallWithoutRetry() {
        // Given
        Query query = new Query("Who is the author of the book 'Dune'?");

        when(chatModel.chat(anyList()))
                .thenReturn(getChatResponse("MATCH (n:Something) RETURN n"))
                .thenReturn(getChatResponse(
                        "MATCH(book:Book {title: 'Dune'})<-[:WROTE]-(author:Person) RETURN author.name AS output"));

        retriever = Neo4jText2CypherRetriever.builder()
                .graph(graph)
                .chatModel(chatModel)
                .maxRetries(0)
                .build();

        // When
        List<Content> contentsWithCypherDSL = retriever.retrieve(query);

        // Then
        assertThat(contentsWithCypherDSL).isEmpty();
    }

    @Test
    void shouldRetrieveResultIfICallWithRetryAndIfTheFirstTryIsEmpty() {
        // Given
        Query query = new Query("Who is the author of the book 'Dune'?");
        when(chatModel.chat(anyList()))
                .thenReturn(getChatResponse("MATCH (n:Something) RETURN n"))
                .thenReturn(getChatResponse(
                        "MATCH(book:Book {title: 'Dune'})<-[:WROTE]-(author:Person) RETURN author.name AS output"));

        retriever = Neo4jText2CypherRetriever.builder()
                .graph(graph)
                .chatModel(chatModel)
                .build();

        // When
        List<Content> contentsWithCypherDSL = retriever.retrieve(query);

        // Then
        assertThat(contentsWithCypherDSL).hasSize(1);
    }

    @Test
    void shouldThrowsErrorIfICallWithoutRetry() {
        // Given
        Query query = new Query("Who is the author of the book 'Dune'?");
        when(chatModel.chat(anyList()))
                .thenThrow(new RuntimeException("Invalid statement"))
                .thenReturn(getChatResponse(
                        "MATCH(book:Book {title: 'Dune'})<-[:WROTE]-(author:Person) RETURN author.name AS output"));

        retriever = Neo4jText2CypherRetriever.builder()
                .graph(graph)
                .chatModel(chatModel)
                .maxRetries(0)
                .build();

        try {
            retriever.retrieve(query);
            fail();
        } catch (RuntimeException e) {
            assertThat(e.getMessage()).contains("Invalid statement");
        }
    }

    @Test
    void shouldRetrieveResultIfICallWithRetryAndIfTheFirstTryHasError() {
        // Given
        Query query = new Query("Who is the author of the book 'Dune'?");
        when(chatModel.chat(anyList()))
                .thenThrow(new RuntimeException("Invalid statement"))
                .thenReturn(getChatResponse(
                        "MATCH(book:Book {title: 'Dune'})<-[:WROTE]-(author:Person) RETURN author.name AS output"));
>>>>>>> c44f229c

        retriever = Neo4jText2CypherRetriever.builder()
                .graph(graph)
                .chatModel(chatModel)
<<<<<<< HEAD
                .relationships(List.of("(Person, WROTE, Book)"))
=======
>>>>>>> c44f229c
                .build();

        // When
        List<Content> contentsWithCypherDSL = retriever.retrieve(query);

        // Then
        assertThat(contentsWithCypherDSL).hasSize(1);
    }

    @Test
    void shouldRetrieveContentWhenQueryIsValidWithDeprecatedClass() {
        // Given
        Query query = new Query("Who is the author of the book 'Dune'?");
        when(chatModel.chat(anyList()))
                .thenReturn(getChatResponse(
                        "MATCH(book:Book {title: 'Dune'})<-[:WROTE]-(author:Person) RETURN author.name AS output"));

        Neo4jText2CypherRetriever retriever = Neo4jText2CypherRetriever.builder()
                .graph(graph)
                .chatModel(chatModel)
                .build();

        // When
        List<Content> contents = retriever.retrieve(query);

        // Then
        assertThat(contents).hasSize(1);
    }

    @Test
    void shouldRetrieveContentWhenQueryIsValidAndResponseHasBackticks() {
        // Given
        Query query = new Query("Who is the author of the book 'Dune'?");
        when(chatModel.chat(anyList()))
                .thenReturn(
                        getChatResponse(
                                "```MATCH(book:Book {title: 'Dune'})<-[:WROTE]-(author:Person) RETURN author.name AS output```"));

        // When
        List<Content> contents = retriever.retrieve(query);

        // Then
        assertThat(contents).hasSize(1);
    }

    @Test
    void shouldReturnArithmeticException() {
        try {
            Neo4jGraph.builder().driver(driver).sample(0L).maxRels(0L).build();
            fail("Should fail due to ArithmeticException");
        } catch (RuntimeException e) {
            assertThat(e.getMessage()).contains("java.lang.ArithmeticException: / by zero");
        }
    }

    @Test
    void shouldReturnEmptyListWhenQueryHasNoResults() {
        // Given
        Query query = new Query("Who is the author of the movie 'Dune'?");
        when(chatModel.chat(anyList()))
                .thenReturn(getChatResponse(
                        "MATCH(movie:Movie {title: 'Dune'})<-[:WROTE]-(author:Person) RETURN author.name AS output"));

        // When
        List<Content> contents = retriever.retrieve(query);

        // Then
        assertThat(contents).isEmpty();
    }

    @Test
    void shouldReturnEmptyListWhenCypherQueryIsInvalid() {
        // Given
        Query query = new Query("Who is the author of the movie 'Dune'?");
        when(chatModel.chat(anyList()))
                .thenReturn(getChatResponse("MATCH(movie:Movie {title: 'Dune'}) RETURN author.name AS output"));

        try {
            retriever.retrieve(query);
        } catch (RuntimeException e) {
            assertThat(e.getMessage()).contains("Variable `author` not defined");
        }
    }

    private static ChatResponse getChatResponse(String text) {
        return ChatResponse.builder().aiMessage(AiMessage.from(text)).build();
    }

    @Test
    void shouldThrowsErrorWhenNeo4jGraphQueryIsInvalid() {
        final String invalidQuery = "MATCH(movie:Movie {title: 'Dune'}) RETURN author.name AS output";

        try {
            graph.executeRead(invalidQuery);
        } catch (RuntimeException e) {
            assertThat(e.getMessage()).contains("Variable `author` not defined");
        }

        try {
            graph.executeWrite(invalidQuery);
        } catch (RuntimeException e) {
            assertThat(e.getCause().getMessage()).contains("Variable `author` not defined");
        }
    }

    @Test
    void shouldRetrieveContentWithExample() {
        // Given
        Query query = new Query("Who is the author of the book 'Dune'?");
        when(chatModel.chat((List<ChatMessage>) argThat(arg -> {
                    final List<ChatMessage> argString = (List<ChatMessage>) arg;
                    return argString != null
                            && argString.stream()
                                    .anyMatch(
                                            i -> ((UserMessage) i).singleText().contains("Cypher examples:"));
                })))
                .thenReturn(
                        getChatResponse(
                                "```MATCH(book:Book {title: 'Dune'})<-[:WROTE]-(author:Person) RETURN author.name AS output```"));

        when(chatModel.chat((List<ChatMessage>) argThat(arg -> {
                    final List<ChatMessage> argString = (List<ChatMessage>) arg;
                    return argString != null
                            && argString.stream()
                                    .noneMatch(
                                            i -> ((UserMessage) i).singleText().contains("Cypher examples:"));
                })))
                .thenReturn(getChatResponse("```MATCH(author:NotExisting) RETURN author.name AS output```"));

        // When
        final Neo4jText2CypherRetriever retrieverWithoutExamples = Neo4jText2CypherRetriever.builder()
                .graph(graph)
                .chatModel(chatModel)
                .build();

        List<Content> contentsWithoutExamples = retrieverWithoutExamples.retrieve(query);

        // Then
        assertThat(contentsWithoutExamples).isEmpty();

        // When
        final Neo4jText2CypherRetriever retrieverWithExamples = Neo4jText2CypherRetriever.builder()
                .graph(graph)
                .chatModel(chatModel)
                .examples(List.of("Mock cypher examples.."))
                .build();

        List<Content> contentsWithExamples = retrieverWithExamples.retrieve(query);

        // Then
        assertThat(contentsWithExamples).hasSize(1);
    }
}<|MERGE_RESOLUTION|>--- conflicted
+++ resolved
@@ -54,19 +54,32 @@
     }
 
     @Test
-<<<<<<< HEAD
     void shouldRetrieveContentWhenQueryIsValidWithCypherDSLFixing() {
         // Given
         Query query = new Query("Who is the author of the book 'Dune'?");
-        when(chatModel.chat(anyString()))
-                .thenReturn("MATCH(book:Book {title: 'Dune'})-[:WROTE]->(author:Person) RETURN author.name AS output");
+        when(chatModel.chat(anyList()))
+                .thenReturn(getChatResponse("MATCH(book:Book {title: 'Dune'})-[:WROTE]->(author:Person) RETURN author.name AS output"));
 
         // When
         List<Content> contents = retriever.retrieve(query);
 
         // Then
         assertThat(contents).hasSize(0);
-=======
+
+        retriever = Neo4jText2CypherRetriever.builder()
+                .graph(graph)
+                .chatModel(chatModel)
+                .relationships(List.of("(Person, WROTE, Book)"))
+                .build();
+
+        // When
+        List<Content> contentsWithCypherDSL = retriever.retrieve(query);
+
+        // Then
+        assertThat(contentsWithCypherDSL).hasSize(1);
+    }
+
+    @Test
     void shouldReturnsEmptyIfMaxRetriesIsNegative() {
         // Given
         Query query = new Query("Who is the author of the book 'Dune'?");
@@ -163,15 +176,10 @@
                 .thenThrow(new RuntimeException("Invalid statement"))
                 .thenReturn(getChatResponse(
                         "MATCH(book:Book {title: 'Dune'})<-[:WROTE]-(author:Person) RETURN author.name AS output"));
->>>>>>> c44f229c
-
-        retriever = Neo4jText2CypherRetriever.builder()
-                .graph(graph)
-                .chatModel(chatModel)
-<<<<<<< HEAD
-                .relationships(List.of("(Person, WROTE, Book)"))
-=======
->>>>>>> c44f229c
+
+        retriever = Neo4jText2CypherRetriever.builder()
+                .graph(graph)
+                .chatModel(chatModel)
                 .build();
 
         // When
