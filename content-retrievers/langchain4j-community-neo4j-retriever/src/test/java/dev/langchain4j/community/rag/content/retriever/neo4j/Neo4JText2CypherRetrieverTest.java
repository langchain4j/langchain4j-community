--- conflicted
+++ resolved
@@ -6,13 +6,9 @@
 import static org.mockito.ArgumentMatchers.argThat;
 import static org.mockito.Mockito.when;
 
-<<<<<<< HEAD
 import dev.langchain4j.data.message.AiMessage;
-import dev.langchain4j.model.chat.ChatLanguageModel;
+import dev.langchain4j.model.chat.ChatModel;
 import dev.langchain4j.model.chat.response.ChatResponse;
-=======
-import dev.langchain4j.model.chat.ChatModel;
->>>>>>> e58902f6
 import dev.langchain4j.rag.content.Content;
 import dev.langchain4j.rag.query.Query;
 import java.util.List;
@@ -44,14 +40,9 @@
     void shouldRetrieveContentWhenQueryIsValid() {
         // Given
         Query query = new Query("Who is the author of the book 'Dune'?");
-<<<<<<< HEAD
-        when(chatLanguageModel.chat(anyList()))
-                .thenReturn(getChatResponse(
-                        "MATCH(book:Book {title: 'Dune'})<-[:WROTE]-(author:Person) RETURN author.name AS output"));
-=======
-        when(chatModel.chat(anyString()))
-                .thenReturn("MATCH(book:Book {title: 'Dune'})<-[:WROTE]-(author:Person) RETURN author.name AS output");
->>>>>>> e58902f6
+        when(chatModel.chat(anyList()))
+                .thenReturn(getChatResponse(
+                        "MATCH(book:Book {title: 'Dune'})<-[:WROTE]-(author:Person) RETURN author.name AS output"));
 
         // When
         List<Content> contents = retriever.retrieve(query);
@@ -64,14 +55,14 @@
     void shouldReturnsEmptyIfMaxRetriesIsNegative() {
         // Given
         Query query = new Query("Who is the author of the book 'Dune'?");
-        when(chatLanguageModel.chat(anyList()))
+        when(chatModel.chat(anyList()))
                 .thenReturn(getChatResponse("MATCH (n:Something) RETURN n"))
                 .thenReturn(getChatResponse(
                         "MATCH(book:Book {title: 'Dune'})<-[:WROTE]-(author:Person) RETURN author.name AS output"));
 
         retriever = Neo4jText2CypherRetriever.builder()
                 .graph(graph)
-                .chatLanguageModel(chatLanguageModel)
+                .chatModel(chatModel)
                 .maxRetries(-1)
                 .build();
 
@@ -87,14 +78,14 @@
         // Given
         Query query = new Query("Who is the author of the book 'Dune'?");
 
-        when(chatLanguageModel.chat(anyList()))
+        when(chatModel.chat(anyList()))
                 .thenReturn(getChatResponse("MATCH (n:Something) RETURN n"))
                 .thenReturn(getChatResponse(
                         "MATCH(book:Book {title: 'Dune'})<-[:WROTE]-(author:Person) RETURN author.name AS output"));
 
         retriever = Neo4jText2CypherRetriever.builder()
                 .graph(graph)
-                .chatLanguageModel(chatLanguageModel)
+                .chatModel(chatModel)
                 .maxRetries(1)
                 .build();
 
@@ -109,14 +100,14 @@
     void shouldRetrieveResultIfICallWithRetryAndIfTheFirstTryIsEmpty() {
         // Given
         Query query = new Query("Who is the author of the book 'Dune'?");
-        when(chatLanguageModel.chat(anyList()))
+        when(chatModel.chat(anyList()))
                 .thenReturn(getChatResponse("MATCH (n:Something) RETURN n"))
                 .thenReturn(getChatResponse(
                         "MATCH(book:Book {title: 'Dune'})<-[:WROTE]-(author:Person) RETURN author.name AS output"));
 
         retriever = Neo4jText2CypherRetriever.builder()
                 .graph(graph)
-                .chatLanguageModel(chatLanguageModel)
+                .chatModel(chatModel)
                 .build();
 
         // When
@@ -130,14 +121,14 @@
     void shouldThrowsErrorIfICallWithoutRetry() {
         // Given
         Query query = new Query("Who is the author of the book 'Dune'?");
-        when(chatLanguageModel.chat(anyList()))
+        when(chatModel.chat(anyList()))
                 .thenThrow(new RuntimeException("Invalid statement"))
                 .thenReturn(getChatResponse(
                         "MATCH(book:Book {title: 'Dune'})<-[:WROTE]-(author:Person) RETURN author.name AS output"));
 
         retriever = Neo4jText2CypherRetriever.builder()
                 .graph(graph)
-                .chatLanguageModel(chatLanguageModel)
+                .chatModel(chatModel)
                 .maxRetries(1)
                 .build();
 
@@ -153,14 +144,14 @@
     void shouldRetrieveResultIfICallWithRetryAndIfTheFirstTryHasError() {
         // Given
         Query query = new Query("Who is the author of the book 'Dune'?");
-        when(chatLanguageModel.chat(anyList()))
+        when(chatModel.chat(anyList()))
                 .thenThrow(new RuntimeException("Invalid statement"))
                 .thenReturn(getChatResponse(
                         "MATCH(book:Book {title: 'Dune'})<-[:WROTE]-(author:Person) RETURN author.name AS output"));
 
         retriever = Neo4jText2CypherRetriever.builder()
                 .graph(graph)
-                .chatLanguageModel(chatLanguageModel)
+                .chatModel(chatModel)
                 .build();
 
         // When
@@ -174,14 +165,9 @@
     void shouldRetrieveContentWhenQueryIsValidWithDeprecatedClass() {
         // Given
         Query query = new Query("Who is the author of the book 'Dune'?");
-<<<<<<< HEAD
-        when(chatLanguageModel.chat(anyList()))
-                .thenReturn(getChatResponse(
-                        "MATCH(book:Book {title: 'Dune'})<-[:WROTE]-(author:Person) RETURN author.name AS output"));
-=======
-        when(chatModel.chat(anyString()))
-                .thenReturn("MATCH(book:Book {title: 'Dune'})<-[:WROTE]-(author:Person) RETURN author.name AS output");
->>>>>>> e58902f6
+        when(chatModel.chat(anyList()))
+                .thenReturn(getChatResponse(
+                        "MATCH(book:Book {title: 'Dune'})<-[:WROTE]-(author:Person) RETURN author.name AS output"));
 
         Neo4jText2CypherRetriever retriever = Neo4jText2CypherRetriever.builder()
                 .graph(graph)
@@ -199,11 +185,7 @@
     void shouldRetrieveContentWhenQueryIsValidAndResponseHasBackticks() {
         // Given
         Query query = new Query("Who is the author of the book 'Dune'?");
-<<<<<<< HEAD
-        when(chatLanguageModel.chat(anyList()))
-=======
-        when(chatModel.chat(anyString()))
->>>>>>> e58902f6
+        when(chatModel.chat(anyList()))
                 .thenReturn(
                         getChatResponse(
                                 "```MATCH(book:Book {title: 'Dune'})<-[:WROTE]-(author:Person) RETURN author.name AS output```"));
@@ -219,15 +201,9 @@
     void shouldReturnEmptyListWhenQueryHasNoResults() {
         // Given
         Query query = new Query("Who is the author of the movie 'Dune'?");
-<<<<<<< HEAD
-        when(chatLanguageModel.chat(anyList()))
+        when(chatModel.chat(anyList()))
                 .thenReturn(getChatResponse(
                         "MATCH(movie:Movie {title: 'Dune'})<-[:WROTE]-(author:Person) RETURN author.name AS output"));
-=======
-        when(chatModel.chat(anyString()))
-                .thenReturn(
-                        "MATCH(movie:Movie {title: 'Dune'})<-[:WROTE]-(author:Person) RETURN author.name AS output");
->>>>>>> e58902f6
 
         // When
         List<Content> contents = retriever.retrieve(query);
@@ -240,7 +216,7 @@
     void shouldReturnEmptyListWhenCypherQueryIsInvalid() {
         // Given
         Query query = new Query("Who is the author of the movie 'Dune'?");
-        when(chatLanguageModel.chat(anyList()))
+        when(chatModel.chat(anyList()))
                 .thenReturn(getChatResponse("MATCH(movie:Movie {title: 'Dune'}) RETURN author.name AS output"));
 
         try {
