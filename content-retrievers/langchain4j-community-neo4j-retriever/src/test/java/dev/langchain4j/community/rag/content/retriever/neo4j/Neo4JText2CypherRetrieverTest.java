--- conflicted
+++ resolved
@@ -21,11 +21,7 @@
     private Neo4jText2CypherRetriever retriever;
 
     @Mock
-<<<<<<< HEAD
-    private ChatModel chatLanguageModel;
-=======
     private ChatModel chatModel;
->>>>>>> 5a6c7e2b
 
     @BeforeEach
     void beforeEach() {
